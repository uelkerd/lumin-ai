--- conflicted
+++ resolved
@@ -1,12 +1,6 @@
-<<<<<<< HEAD
 import { vi, describe, it, expect, afterEach } from 'vitest';
 import api, { fetchDashboardData, fetchTrustMetrics, fetchDemographicAnalysis, analyzeSentiment } from './api';
 import { DashboardData } from '../types/dashboard';
-=======
-import { vi, describe, it, expect, afterEach } from "vitest";
-import api, { fetchDashboardData } from "./api";
-import { DashboardData } from "../types/dashboard";
->>>>>>> 66a9cb6c
 
 describe("API Service", () => {
   afterEach(() => {
@@ -51,7 +45,6 @@
       expect(getSpy).toHaveBeenCalledWith("/dashboard");
     });
   });
-<<<<<<< HEAD
 
   describe('fetchTrustMetrics', () => {
     it('should fetch trust metrics successfully', async () => {
@@ -110,7 +103,4 @@
       await expect(analyzeSentiment('This is great!')).rejects.toThrow(errorMessage);
     });
   });
-}); 
-=======
-});
->>>>>>> 66a9cb6c
+});